--- conflicted
+++ resolved
@@ -212,11 +212,7 @@
 {
 public:
 
-<<<<<<< HEAD
-    typedef Eigen::Matrix<FloatingPoint,
-=======
     typedef Eigen::Matrix<typename Noise::Scalar,
->>>>>>> bf84243b
                           Noise::SizeAtCompileTime,
                           Noise::SizeAtCompileTime> NoiseMatrix;
 
@@ -260,25 +256,18 @@
     /**
      *
      */
-<<<<<<< HEAD
+
+    /// \todo should add the unnormalized log probability interface
+    virtual FloatingPoint log_probability(const Obsrv& obsrv,
+                                          const State& state) const = 0;
+
     virtual FloatingPoint probability(const Obsrv& obsrv,
-                                      const State& state) const = 0;
-
-    virtual Eigen::Array<FloatingPoint, Eigen::Dynamic, 1> probabilities(
-=======
-
-    /// \todo should add the unnormalized log probability interface
-    virtual double log_probability(const Obsrv& obsrv,
-                                   const State& state) const = 0;
-
-    virtual double probability(const Obsrv& obsrv,
-                               const State& state) const
+                                      const State& state) const
     {
         return std::exp(log_probability(obsrv, state));
     }
 
-    virtual Eigen::Array<double, Eigen::Dynamic, 1> log_probabilities(
->>>>>>> bf84243b
+    virtual Eigen::Array<FloatingPoint, Eigen::Dynamic, 1> log_probabilities(
         const Obsrv& obsrv,
         const Eigen::Array<State, Eigen::Dynamic, 1>& states)
     {
@@ -294,7 +283,7 @@
 
 
 
-    virtual Eigen::Array<double, Eigen::Dynamic, 1> probabilities(
+    virtual Eigen::Array<FloatingPoint, Eigen::Dynamic, 1> probabilities(
         const Obsrv& obsrv,
         const Eigen::Array<State, Eigen::Dynamic, 1>& states)
     {
